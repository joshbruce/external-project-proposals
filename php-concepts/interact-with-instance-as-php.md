--- conflicted
+++ resolved
@@ -1,12 +1,8 @@
-<<<<<<< HEAD
-Help wanted: RFC submission and implementation.
-=======
 Help wanted: As it stands, I do not have the working knowledge or practice to feel comfortable doing the implementation alone. Please do reach out if you'd be interested on (helping) implement this concept (could be answering my questions and teaching me). (After the RFC process and clearly defining what's being done.)
 
 Feedback: Primarily please do use the PHP internals list; otherwise, feel free to submit an issue here. Thank you!
 
 Fair warning: This is my first time, apologies for the bumps.
->>>>>>> 6cd8a2f4
 
 As of this writing I do not believe I have the [karma points](https://wiki.php.net/rfc/howto) (step 2) required to submit an RFC myself.
 
@@ -251,15 +247,10 @@
 The following RFCs are identified as similar in spirit to this [concept], possibly helped by this [concept], or this [concept] is potentially helped by the result of the linked RFC.
 
 - [PHP RFC: Pipe Operator v2](https://wiki.php.net/rfc/pipe-operator-v2)
-<<<<<<< HEAD
 - (approved for PHP 8) [PHP RFC: Union Types 2.0](https://wiki.php.net/rfc/union_types_v2)
 
 ## Footnotes
 
 - [^1]: [PHP RFC: Add Stringable interface](https://wiki.php.net/rfc/stringable)
 - [^2]: [PHP RFC:__toArray()](https://wiki.php.net/rfc/to-array)
-- [^3]: [PHP RFC: Userspace operator overloading](https://wiki.php.net/rfc/userspace_operator_overloading)
-=======
-- [PHP RFC: Userspace operator overloading](https://wiki.php.net/rfc/userspace_operator_overloading)
-- (approved for PHP 8) [PHP RFC: Union Types 2.0](https://wiki.php.net/rfc/union_types_v2)
->>>>>>> 6cd8a2f4
+- [^3]: [PHP RFC: Userspace operator overloading](https://wiki.php.net/rfc/userspace_operator_overloading)